--- conflicted
+++ resolved
@@ -2,15 +2,9 @@
 requires = ["setuptools>=60", "setuptools-scm>=8.0", "wheel"]
 
 [project]
-<<<<<<< HEAD
-name = "breathing_earth_system_simulator"
+name = "BESS"
 version = "1.0.3"
-description = "Breathing Earth System Simulator (BESS) Gross Primary Production (GPP) and Evapotranspiration (ET) Model Python Implementation"
-=======
-name = "BESS"
-version = "1.0.2"
 description = "MODIS/Terra+Aqua Land Cover Type CMG Yearly L3 Global 0.05 Deg 2019 Collection 6 Dataset Python Tool"
->>>>>>> 04e89cd2
 readme = "README.md"
 authors = [
     { name = "Gregory H. Halverson", email = "gregory.h.halverson@jpl.nasa.gov" },
@@ -27,7 +21,7 @@
 requires-python = ">=3.10"
 
 [tool.setuptools.package-data]
-breathing_earth_system_simulator = ["*.txt", ".tif", "*.jpeg", "*.h5"]
+BESS = ["*.txt", ".tif", "*.jpeg", "*.h5"]
 
 [project.urls]
-"Homepage" = "https://github.com/JPL-Evapotranspiration-Algorithms/breathing_earth_system_simulator"+"Homepage" = "https://github.com/JPL-Evapotranspiration-Algorithms/BESS"